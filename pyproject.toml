[tool.poetry]
name = "sendgrid-async"
<<<<<<< HEAD
version = "1.0.2"
=======
version = "1.0.3"
>>>>>>> 087fcb8d
description = "SendGrid using a client based on httpx."
license = "MIT"
authors = ["Elyes Mahjoubo <elyesmahjoubi@gmail.com>"]
readme = "README.md"
repository = "https://github.com/EM51641/async-sendgrid/"
keywords = ["sendgrid", "async", "httpx"]
classifiers = [
    "Operating System :: OS Independent",
    "License :: OSI Approved :: MIT License",
    "Programming Language :: Python :: 3.10",
    "Programming Language :: Python :: 3.11",
    "Programming Language :: Python :: 3.12",
]

packages = [
    { include = "async_sendgrid" },
]

[tool.poetry.dependencies]
python = "^3.10"
sendgrid = "^6.7.0"
httpx = "^0.24.1"

[tool.poetry.dev-dependencies]
pytest = "^7.4.2"
pytest-asyncio = "^0.15.1"
pytest-cov = "^4.0.0"
pytest-httpx="^0.24.0"
mypy = "^1.0.0"
flake8 = "^6.0.0"
black = "^23.9.0"
tox = "^4.11.1"

[tool.black]
line-length = 79

[tool.coverage.report]
exclude_also = [
    "if TYPE_CHECKING:",
    ]

[build-system]
requires = ["poetry-core"]
build-backend = "poetry.core.masonry.api"<|MERGE_RESOLUTION|>--- conflicted
+++ resolved
@@ -1,10 +1,6 @@
 [tool.poetry]
 name = "sendgrid-async"
-<<<<<<< HEAD
-version = "1.0.2"
-=======
-version = "1.0.3"
->>>>>>> 087fcb8d
+version = "1.0.1"
 description = "SendGrid using a client based on httpx."
 license = "MIT"
 authors = ["Elyes Mahjoubo <elyesmahjoubi@gmail.com>"]
